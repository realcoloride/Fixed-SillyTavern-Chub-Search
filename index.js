--- conflicted
+++ resolved
@@ -445,15 +445,8 @@
         let page = document.getElementById('pageNumber').value;
 
         // If the page number is not being changed, use page 1
-<<<<<<< HEAD
         if (e.target.id !== 'pageNumber' && e.target.id !== 'pageUpButton' && e.target.id !== 'pageDownButton' && e.target !== "fas fa-chevron-left" && e.target !== "fas fa-chevron-right") {
             page = 1;
-=======
-        if (e.target.id !== 'pageNumber' && e.target.id !== 'pageUpButton' && e.target.id !== 'pageDownButton') {
-            // this is frustrating
-            
-            // page = 1;
->>>>>>> 738f4547
             // set page box to 1
             // document.getElementById('pageNumber').value = 1;
         }
@@ -490,15 +483,9 @@
     document.getElementById('pageUpButton').addEventListener('click', function (e) {
         let pageNumber = document.getElementById('pageNumber'); 
 
-<<<<<<< HEAD
-        pageNumber.value = parseInt(pageNumber.value) + 1;
-        pageNumber.value = Math.max(1, pageNumber.value);
-
-=======
+
         pageNumber.value = clamp(parseInt(pageNumber.value) + 1, 0, Number.MAX_SAFE_INTEGER);
         //pageNumber.value = Math.max(1, pageNumber.value);
-        
->>>>>>> 738f4547
         handleSearch(e);
     }
     );
